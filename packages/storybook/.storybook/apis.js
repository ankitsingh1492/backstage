--- conflicted
+++ resolved
@@ -28,24 +28,11 @@
   featureFlagsApiRef,
 } from '@backstage/core-plugin-api';
 
-<<<<<<< HEAD
-const builder = ApiRegistry.builder();
-
-builder.add(featureFlagsApiRef, new LocalStorageFeatureFlags());
-
-builder.add(configApiRef, new ConfigReader({}));
-
-const alertApi = builder.add(alertApiRef, new AlertApiForwarder());
-
-builder.add(errorApiRef, new ErrorAlerter(alertApi, new ErrorApiForwarder()));
-
-builder.add(identityApiRef, {
-=======
 const configApi = new ConfigReader({});
+const featureFlagsApi = new LocalStorageFeatureFlags();
 const alertApi = new AlertApiForwarder();
 const errorApi = new ErrorAlerter(alertApi, new ErrorApiForwarder());
 const identityApi = {
->>>>>>> ab393eb0
   getUserId: () => 'guest',
   getProfile: () => ({ email: 'guest@example.com' }),
   getIdToken: () => undefined,
@@ -85,6 +72,7 @@
 
 export const apis = [
   [configApiRef, configApi],
+  [featureFlagsApiRef, featureFlagsApi],
   [alertApiRef, alertApi],
   [errorApiRef, errorApi],
   [identityApiRef, identityApi],

/*
 * Copyright 2020 Spotify AB
 *
 * Licensed under the Apache License, Version 2.0 (the "License");
 * you may not use this file except in compliance with the License.
 * You may obtain a copy of the License at
 *
 *     http://www.apache.org/licenses/LICENSE-2.0
 *
 * Unless required by applicable law or agreed to in writing, software
 * distributed under the License is distributed on an "AS IS" BASIS,
 * WITHOUT WARRANTIES OR CONDITIONS OF ANY KIND, either express or implied.
 * See the License for the specific language governing permissions and
 * limitations under the License.
 */
import { Button, useRouteRef } from '@backstage/core';
import { BackstageTheme, pageTheme } from '@backstage/theme';
import {
  Card,
  CardActions,
  CardContent,
  Chip,
  makeStyles,
  Typography,
  useTheme,
} from '@material-ui/core';
import React from 'react';
import { templateRouteRef } from '../../routes';

const useStyles = makeStyles(theme => ({
  header: {
    color: theme.palette.common.white,
    padding: theme.spacing(2, 2, 6),
    backgroundImage: (props: { backgroundImage: string }) =>
      props.backgroundImage,
    backgroundPosition: 0,
  },
  description: {
    height: 175,
    overflow: 'hidden',
    textOverflow: 'ellipsis',
  },
}));

export type TemplateCardProps = {
  description: string;
  tags: string[];
  title: string;
  type: string;
  name: string;
};

export const TemplateCard = ({
  description,
  tags,
  title,
  type,
  name,
}: TemplateCardProps) => {
  const backstageTheme = useTheme<BackstageTheme>();

  const themeId = pageTheme[type] ? type : 'other';
  const theme = backstageTheme.getPageTheme({ themeId });
  const classes = useStyles({ backgroundImage: theme.backgroundImage });
  const templateLink = useRouteRef(templateRouteRef);

  return (
    <Card>
      <div className={classes.header}>
        <Typography variant="subtitle2">{type}</Typography>
        <Typography variant="h6">{title}</Typography>
      </div>
      <CardContent>
        {tags?.map(tag => (
          <Chip label={tag} key={tag} />
        ))}
        <Typography variant="body2" paragraph className={classes.description}>
          {description}
        </Typography>
<<<<<<< HEAD
        <div className={classes.footer}>
          <Button color="primary" to={templateLink({ templateName: name })}>
            Choose
          </Button>
        </div>
      </div>
=======
      </CardContent>
      <CardActions>
        <Button color="primary" to={href}>
          Choose
        </Button>
      </CardActions>
>>>>>>> 1174dd40
    </Card>
  );
};<|MERGE_RESOLUTION|>--- conflicted
+++ resolved
@@ -77,21 +77,12 @@
         <Typography variant="body2" paragraph className={classes.description}>
           {description}
         </Typography>
-<<<<<<< HEAD
-        <div className={classes.footer}>
-          <Button color="primary" to={templateLink({ templateName: name })}>
-            Choose
-          </Button>
-        </div>
-      </div>
-=======
       </CardContent>
       <CardActions>
-        <Button color="primary" to={href}>
+        <Button color="primary" to={templateLink({ templateName: name })}>
           Choose
         </Button>
       </CardActions>
->>>>>>> 1174dd40
     </Card>
   );
 };
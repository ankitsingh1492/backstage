--- conflicted
+++ resolved
@@ -125,12 +125,7 @@
   );
 };
 
-<<<<<<< HEAD
-const ConnectedAuditView: FC<{}> = () => {
-  const backstageTheme = useTheme<BackstageTheme>();
-=======
 export const AuditViewContent: FC<{}> = () => {
->>>>>>> 01830866
   const lighthouseApi = useApi(lighthouseApiRef);
   const params = useParams() as { id: string };
   const classes = useStyles();
@@ -179,21 +174,10 @@
   }
 
   return (
-<<<<<<< HEAD
-    <Page
-      theme={backstageTheme.getPageTheme({
-        themeId: 'tool',
-      })}
-    >
-      <Header
-        title="Lighthouse"
-        subtitle="Website audits powered by Lighthouse"
-=======
     <>
       <ContentHeader
         title={value?.url || 'Audit'}
         description="See a history of all Lighthouse audits for your website run through Backstage."
->>>>>>> 01830866
       >
         <Button
           variant="contained"
@@ -209,16 +193,25 @@
   );
 };
 
-const ConnectedAuditView = () => (
-  <Page theme={pageTheme.tool}>
-    <Header title="Lighthouse" subtitle="Website audits powered by Lighthouse">
-      <HeaderLabel label="Owner" value="Spotify" />
-      <HeaderLabel label="Lifecycle" value="Alpha" />
-    </Header>
-    <Content stretch>
-      <AuditViewContent />
-    </Content>
-  </Page>
-);
-
+const ConnectedAuditView = () => {
+  const backstageTheme = useTheme<BackstageTheme>();
+  return (
+    <Page
+      theme={backstageTheme.getPageTheme({
+        themeId: 'tool',
+      })}
+    >
+      <Header
+        title="Lighthouse"
+        subtitle="Website audits powered by Lighthouse"
+      >
+        <HeaderLabel label="Owner" value="Spotify" />
+        <HeaderLabel label="Lifecycle" value="Alpha" />
+      </Header>
+      <Content stretch>
+        <AuditViewContent />
+      </Content>
+    </Page>
+  );
+};
 export default ConnectedAuditView;
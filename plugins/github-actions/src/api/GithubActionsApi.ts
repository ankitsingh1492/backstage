--- conflicted
+++ resolved
@@ -18,8 +18,7 @@
 import {
   ActionsListWorkflowRunsForRepoResponseData,
   ActionsGetWorkflowResponseData,
-  ActionsGetWorkflowRunResponseData,
-  ActionsListJobsForWorkflowRunResponseData
+  ActionsGetWorkflowRunResponseData
 } from '@octokit/types';
 
 export const githubActionsApiRef = createApiRef<GithubActionsApi>({
@@ -75,20 +74,5 @@
     owner: string;
     repo: string;
     runId: number;
-<<<<<<< HEAD
-  }) => void;
-  listJobsForWorkflowRun: ({
-    token,
-    owner,
-    repo,
-    id,
-  }: {
-    token: string;
-    owner: string;
-    repo: string;
-    id: number;
-  }) => Promise<ActionsListJobsForWorkflowRunResponseData>;
-=======
   }) => Promise<any>;
->>>>>>> fe4ef73e
 };